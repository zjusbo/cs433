--- conflicted
+++ resolved
@@ -2,11 +2,7 @@
 public class Debug {
 
     private static boolean DEBUG = true;
-<<<<<<< HEAD
-    private static int level = 1; // verbose level
-=======
     private static int level = 0; // verbose level
->>>>>>> 5e4c4ac9
     
     public static void DEBUG(String s, int level) {
     	if (DEBUG && level <= Debug.level)
